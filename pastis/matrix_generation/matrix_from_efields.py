--- conflicted
+++ resolved
@@ -97,16 +97,12 @@
     matrix_pastis_half = np.zeros([nb_modes, nb_modes])
 
     for pair in util.segment_pairs_non_repeating(nb_modes):
-<<<<<<< HEAD
-        intensity_im = np.real((efields[pair[0]] - efield_ref) * np.conj(efields[pair[1]] - efield_ref))
-=======
         if instrument == 'RST':
             intensity_im = np.real(
                 (efields[pair[0]].wavefront - efield_ref) * np.conj(efields[pair[1]].wavefront - efield_ref))
         elif instrument == 'LUVOIR':
             intensity_im = np.real(
                 (efields[pair[0]].electric_field - efield_ref) * np.conj(efields[pair[1]].electric_field - efield_ref))
->>>>>>> 897e21d1
         contrast = util.dh_mean(intensity_im / direct_norm, dh_mask)
         matrix_pastis_half[pair[0], pair[1]] = contrast
         log.info(f'Calculated contrast for pair {pair[0]}-{pair[1]}: {contrast}')
@@ -152,18 +148,6 @@
     """
     instrument = 'RST'
 
-<<<<<<< HEAD
-class MatrixEfieldRST(PastisMatrixEfields):
-    """
-    Class to calculate the PASTIS matrix from E-fields of RST CGI.
-    """
-    instrument = 'RST'
-
-    def __init__(self, initial_path='', saveefields=True, saveopds=True):
-        super().__init__(initial_path=initial_path, saveefields=saveefields, saveopds=saveopds)
-
-=======
->>>>>>> 897e21d1
     def calculate_ref_efield(self):
         iwa = CONFIG_PASTIS.getfloat('RST', 'IWA')
         owa = CONFIG_PASTIS.getfloat('RST', 'OWA')
@@ -181,11 +165,7 @@
 
         # Calculate reference E-field in focal plane, without any aberrations applied
         _trash, inter = self.rst_cgi.calc_psf(nlambda=1, fov_arcsec=1.6, return_intermediates=True)
-<<<<<<< HEAD
-        self.efield_ref = inter[6].wavefront    # [6] is the last optic = detector
-=======
         self.efield_ref = inter[6].wavefront         # [6] is the last optic = detector
->>>>>>> 897e21d1
 
     def setup_deformable_mirror(self):
         """DM setup not needed for RST, just define number of total modes"""
@@ -220,11 +200,7 @@
         hcipy.imshow_field(inter['seg_mirror'].phase, grid=luvoir_sim.aperture.grid, mask=luvoir_sim.aperture, cmap='RdBu')
         plt.savefig(os.path.join(resDir, 'OTE_images', opd_name + '.pdf'))
 
-<<<<<<< HEAD
     return efield_focal_plane.electric_field
-=======
-    return efield_focal_plane
->>>>>>> 897e21d1
 
 
 def _rst_matrix_single_mode(wfe_aber, rst_sim, resDir, saveefields, saveopds, mode_no):
@@ -248,13 +224,8 @@
     rst_sim.dm1.set_actuator(actu_x, actu_y, wfe_aber)
 
     # Calculate coronagraphic E-field
-<<<<<<< HEAD
-    _psf, inter = rst_sim.calc_psf(nlambda=1, fov_arcsec=1.6, return_intermediates=True)
-    efield_focal_plane = inter[6]    # [6] is the last optic = detector
-=======
     trash, inter = rst_sim.calc_psf(nlambda=1, fov_arcsec=1.6, return_intermediates=True)
     efield_focal_plane = inter[6]
->>>>>>> 897e21d1
 
     # Save E field image to disk
     if saveefields:
@@ -272,8 +243,4 @@
                             title='Aberrated actuator pair')
         plt.savefig(os.path.join(resDir, 'OTE_images', opd_name + '.pdf'))
 
-<<<<<<< HEAD
-    return efield_focal_plane.wavefront
-=======
-    return efield_focal_plane
->>>>>>> 897e21d1
+    return efield_focal_plane